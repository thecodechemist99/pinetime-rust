#![no_std]
#![no_main]

<<<<<<< HEAD
mod backlight;
mod battery;
// mod bluetooth;
mod display;

use defmt::unwrap;
use embassy_executor::Spawner;
use embassy_nrf::{
    bind_interrupts,
    gpio::{AnyPin, Input, Level, Output, OutputDrive, Pin as _, Pull},
    peripherals::SPI2,
    saadc::{self, ChannelConfig, Saadc},
    spim,
};
use embassy_sync::{blocking_mutex::raw::ThreadModeRawMutex, mutex::Mutex, signal::Signal};
use embassy_time::{Duration, Timer};

use defmt_rtt as _;
use panic_probe as _;

bind_interrupts!(struct Irqs {
    SAADC => saadc::InterruptHandler;
    SPIM2_SPIS2_SPI2 => spim::InterruptHandler<SPI2>;
});

use backlight::Backlight;
use battery::BatteryStatus;
use display::Display;

struct UserInterface {
    time: i64,
    battery: u8,
    charging: bool,
}

// Include current local time timestamp at compile time
include!(concat!(env!("OUT_DIR"), "/utc.rs"));

static INCREASE_BRIGHTNESS: Signal<ThreadModeRawMutex, bool> = Signal::new();
static UI: Mutex<ThreadModeRawMutex, UserInterface> = Mutex::new(UserInterface {
    time: UTC_TIME,
    battery: 0,
    charging: false,
});

#[embassy_executor::task(pool_size = 1)]
async fn update_lcd(mut display: Display) {
    loop {
=======
mod peripherals;
mod system;

#[rtic::app(device = nrf52832_hal::pac, peripherals = true, dispatchers = [SWI0_EGU0, SWI1_EGU1, SWI2_EGU2, SWI3_EGU3, SWI4_EGU4, SWI5_EGU5])]
mod app {
    // Panic handler and debugging
    #[cfg(not(test))]
    use {defmt_rtt as _, panic_probe as _};

    /// Terminates the application and makes `probe-run` exit with exit-code = 0
    #[cfg(debug_assertions)]
    pub fn exit() -> ! {
        loop {
            cortex_m::asm::bkpt();
        }
    }

    // Device
    use debouncr::{debounce_2, Debouncer, Edge, Repeat2};
    use hal::{
        gpio::{Floating, Input, Level, Output, Pin, PullUp, PushPull},
        pac,
        prelude::InputPin,
        saadc::{Resolution, Saadc, SaadcConfig},
    };
    use nrf52832_hal as hal;
    use peripherals::touch::TouchController;
    use rtic::Monotonic;
    use rubble::link::{queue::SimpleQueue, MIN_PDU_BUF};
    use rubble_nrf5x::{radio::PacketBuffer, timer::BleTimer};

    // Crate
    use crate::peripherals::{
        backlight::Backlight,
        battery::BatteryStatus,
        display::Display,
        touch::{TouchController, TouchGesture},
        vibration::VibrationMotor,
    };
    use crate::system::{
        bluetooth::Bluetooth, delay::Delay, i2c::I2CPeripheral, monotonics::MonoTimer,
    };

    // Others
    use chrono::NaiveDateTime;
    use fugit::{ExtU32, TimerInstantU32 as InstantU32};

    // Include current UTC epoch at compile time
    include!(concat!(env!("OUT_DIR"), "/utc.rs"));
    const TIMEZONE: i32 = 2 * 3_600;

    // PineTime has a 32 MHz HSE (HFXO) and a 32.768 kHz LSE (LFXO)
    #[allow(dead_code)]
    const HFXO_FREQ_HZ: u32 = 32_000_000u32;
    #[allow(dead_code)]
    const LFXO_FREQ_HZ: u32 = 32_768u32;

    #[shared]
    struct Shared {
        bluetooth: Bluetooth,
        display: Display,
        #[lock_free]
        draw_ui: bool,
    }

    #[local]
    struct Local {
        backlight: Backlight,
        battery: BatteryStatus,
        button: Pin<Input<Floating>>,
        button_debouncer: Debouncer<u8, Repeat2>,
        touch: TouchController<hal::Twim<pac::TWIM1>, Pin<Input<PullUp>>, Pin<Output<PushPull>>>,
        vibration: VibrationMotor,
    }

    #[monotonic(binds = TIMER0, default = true)]
    type Mono = MonoTimer<hal::pac::TIMER0>;

    #[init(
        local = [
            // BLE
            ble_tx_buf: PacketBuffer = [0; MIN_PDU_BUF],
            ble_rx_buf: PacketBuffer = [0; MIN_PDU_BUF],
            tx_queue: SimpleQueue = SimpleQueue::new(),
            rx_queue: SimpleQueue = SimpleQueue::new()
        ]
    )]
    fn init(c: init::Context) -> (Shared, Local, init::Monotonics) {
        // Destructure device peripherals
        let pac::Peripherals {
            CLOCK,
            FICR,
            P0,
            RADIO,
            SAADC,
            SPIM0,
            TIMER0,
            TIMER1,
            TWIM1,
            ..
        } = c.device;

        // Initialize Clocks
        // On reset, the high frequency clock is already used, but we also need to
        // switch to the external HF oscillator. This is needed for Bluetooth to work.
        let _clocks = hal::clocks::Clocks::new(CLOCK).enable_ext_hfosc();

        // Initialize Delay
        let mut delay = Delay::new(HFXO_FREQ_HZ);

        // Initialize monotonic timer on TIMER0 (for RTIC)
        let mono = MonoTimer::new(TIMER0);

        // Initialize BLE timer on TIMER1
        let ble_timer = BleTimer::init(TIMER1);

        // Initialize GPIO peripheral
        let gpio = hal::gpio::p0::Parts::new(P0);

        // Initialize SAADC
        let mut saadc_config = SaadcConfig::default();
        // Set resolution to 12bit, necessary for correct battery status calculation
        saadc_config.resolution = Resolution::_12BIT;
        let saadc = Saadc::new(SAADC, saadc_config);

        // Initialize Backlight
        let mut backlight = Backlight::init(
            gpio.p0_14.into_push_pull_output(Level::High).degrade(),
            gpio.p0_22.into_push_pull_output(Level::High).degrade(),
            gpio.p0_23.into_push_pull_output(Level::High).degrade(),
            0,
        );

        // Initalize Battery
        let battery = BatteryStatus::init(
            gpio.p0_12.into_floating_input().degrade(),
            gpio.p0_31.into_floating_input(),
            saadc,
        )
        .unwrap();

        // Initialize Button
        let _ = gpio.p0_15.into_push_pull_output(Level::High);
        let button = gpio.p0_13.into_floating_input().degrade();

        // Initialize vibration motor
        let vibration = VibrationMotor::init(
            gpio.p0_16.into_push_pull_output(Level::High).degrade(),
            &mut delay,
        );

        // Initialize Bluetooth
        let bluetooth = Bluetooth::init(
            ble_timer,
            RADIO,
            &FICR,
            c.local.ble_tx_buf,
            c.local.ble_rx_buf,
            c.local.tx_queue,
            c.local.rx_queue,
        );

        // Initialize I2C
        let i2c_pins = hal::twim::Pins {
            scl: gpio.p0_07.into_floating_input().degrade(),
            sda: gpio.p0_06.into_floating_input().degrade(),
        };

        let i2c = hal::Twim::new(TWIM1, i2c_pins, hal::twim::Frequency::K400);

        // Initialize SPI
        let spi_pins = hal::spim::Pins {
            sck: Some(gpio.p0_02.into_push_pull_output(Level::Low).degrade()),
            miso: Some(gpio.p0_04.into_floating_input().degrade()),
            mosi: Some(gpio.p0_03.into_push_pull_output(Level::Low).degrade()),
        };

        let spi = hal::Spim::new(
            SPIM0,
            spi_pins,
            // Use SPI at 8MHz (the fastest clock available on the nRF52832),
            // otherwise refreshing will be super slow.
            hal::spim::Frequency::M8,
            // SPI must be used in mode 3. Mode 0 (the default) won't work.
            hal::spim::MODE_3,
            0,
        );

        // Initialize LCD
        let display = Display::init(
            spi,
            gpio.p0_25.into_push_pull_output(Level::Low).degrade(),
            gpio.p0_18.into_push_pull_output(Level::Low).degrade(),
            gpio.p0_26.into_push_pull_output(Level::Low).degrade(),
            &mut delay,
        );
        #[cfg(debug_assertions)]
>>>>>>> fba4843b
        {
            backlight.set(2).unwrap();
        }

        // Initialize touch controller
        let touch = TouchController::new(
            i2c,
            gpio.p0_28.into_pullup_input().degrade(), // Touchpad external interrupt pin: P0.28/AIN4 (TP_INT)
            Some(gpio.p0_10.into_push_pull_output(Level::High).degrade()), // Touchpad reset pin: P0.10/NFC2 (TP_RESET)
        )
        .unwrap()
        .init(&mut delay);

        // Schedule tasks immediately
        poll_button::spawn().unwrap();
        poll_touch::spawn().unwrap();
        update_battery_status::spawn().unwrap();
        notify::spawn().unwrap();

        // Schedule time measurement task to start exactly 1s after boot
        let since_boot = InstantU32::duration_since_epoch(monotonics::now());
        update_time::spawn_at(monotonics::now() + (1.secs() - since_boot)).unwrap();

        (
            Shared {
                bluetooth,
                // ble_ll,
                display,
                draw_ui: true,
                // radio,
            },
            Local {
                backlight,
                battery,
                // ble_r,
                button,
                button_debouncer: debounce_2(false),
                touch,
                vibration,
            },
            init::Monotonics(mono),
        )
    }

    /// Hook up the RADIO interrupt to the Rubble BLE stack.
    #[task(binds = RADIO, shared = [bluetooth], priority = 4)]
    fn radio(mut c: radio::Context) {
        let mut queued_work = false;

        c.shared.bluetooth.lock(|ble| {
            queued_work = ble.handle_radio_interrupt();
        });

        if queued_work {
            // If there's any lower-priority work to be done, ensure that happens.
            // If we fail to spawn the task, it's already scheduled.
            ble_worker::spawn().ok();
        }
    }

    /// Hook up the TIMER1 interrupt to the Rubble BLE stack.
    #[task(binds = TIMER1, shared = [bluetooth], priority = 4)]
    fn ble_timer(mut c: ble_timer::Context) {
        let mut queued_work = false;

        c.shared.bluetooth.lock(|ble| {
            queued_work = ble.handle_timer_interrupt();
        });

<<<<<<< HEAD
#[embassy_executor::task(pool_size = 1)]
async fn poll_button(pin: Input<'static, AnyPin>) {
    loop {
        // Poll button
        if pin.is_high() {
            defmt::info!("Button pressed!");
            unwrap!(Spawner::for_current_executor()
                .await
                .spawn(button_pressed()));
=======
        if queued_work {
            // If there's any lower-priority work to be done, ensure that happens.
            // If we fail to spawn the task, it's already scheduled.
            ble_worker::spawn().ok();
>>>>>>> fba4843b
        }
    }

    /// Lower-priority task spawned from RADIO and TIMER1 interrupts.
    #[task(shared = [bluetooth], priority = 2)]
    fn ble_worker(mut c: ble_worker::Context) {
        // Fully drain the packet queue
        c.shared.bluetooth.lock(|ble| {
            ble.drain_packets();
        });
    }

    /// Polls the button state every 10ms
    #[task(local = [button, button_debouncer], priority = 3)]
    fn poll_button(c: poll_button::Context) {
        let pressed = c.local.button.is_high().unwrap();
        let edge = c.local.button_debouncer.update(pressed);

        if edge == Some(Edge::Rising) {
            defmt::info!("Button pressed");
            button_pressed::spawn().unwrap();
        }

        // Re-schedule the timer interrupt in 10ms
        poll_button::spawn_after(10.millis()).unwrap();
    }

    /// Called when button is pressed without bouncing for 20 (5 * 2) ms.
    #[task(priority = 2)]
    fn button_pressed(_c: button_pressed::Context) {
        update_backlight::spawn().unwrap();
    }

    /// Update backlight upon button pressed
    #[task(local = [backlight], priority = 2)]
    fn update_backlight(c: update_backlight::Context) {
        let bl = c.local.backlight;
        match bl.get_brightness() {
            0 => {
                bl.brighter().unwrap();
                enable_ui::spawn(true).unwrap();
            }
            1..=6 => bl.brighter().unwrap(),
            _ => {
                bl.off();
                enable_ui::spawn(false).unwrap();
            }
        };
    }

    /// Polls the touch interrupt pin every 2ms
    #[task(local = [touch], priority = 3)]
    fn poll_touch(c: poll_touch::Context) {
        if let Some(gesture) = c.local.touch.try_event_detected() {
            touch_event_detected::spawn(gesture).unwrap();
        }

        // Re-schedule the timer interrupt in 2ms
        poll_touch::spawn_after(2.millis()).unwrap();
    }

    /// Called when a touch event is detected.
    #[task(priority = 2)]
    fn touch_event_detected(_c: touch_event_detected::Context, gesture: TouchGesture) {
        match gesture {
            TouchGesture::SingleClick => {
                defmt::info!("Touch event detected: single click");
            }
            TouchGesture::DoubleClick => {
                defmt::info!("Touch event detected: double click");
                // update_backlight::spawn().unwrap();
            }
            _ => {
                defmt::info!("Touch event detected: other touch event");
            }
        };
    }

    /// Enable or disable UI.
    #[task(shared = [display, draw_ui], priority = 3)]
    fn enable_ui(mut c: enable_ui::Context, enable: bool) {
        if enable {
            *c.shared.draw_ui = true;
        } else {
            *c.shared.draw_ui = false;
            c.shared.display.lock(|d| {
                d.clear();
            });
        }
    }

    /// Fetch the battery status from the hardware. Update the text if
    /// ui is enabled and something changed.
    #[task(local = [battery], shared = [draw_ui], priority = 3)]
    fn update_battery_status(c: update_battery_status::Context) {
        let changed = c.local.battery.update().unwrap();
        if changed && *c.shared.draw_ui {
            show_battery_status::spawn(c.local.battery.percent(), c.local.battery.is_charging())
                .unwrap();
        }

        // Re-schedule the timer interrupt in 1s
        update_battery_status::spawn_after(1.secs()).unwrap();
    }

    /// Show the battery status on the LCD.
    #[task(shared = [display], priority = 2)]
    fn show_battery_status(mut c: show_battery_status::Context, percentage: u8, charging: bool) {
        defmt::info!(
            "Battery status: {} ({})",
            percentage,
            if charging { "charging" } else { "discharging" },
        );

        // Update UI
        c.shared.display.lock(|d| {
            d.update_battery_status(percentage, charging);
        });
    }

    /// Get the current time Instant. Update the text if
    /// ui is enabled and something changed.
    #[task(shared = [draw_ui], priority = 3)]
    fn update_time(c: update_time::Context) {
        let now = monotonics::now();

        if *c.shared.draw_ui {
            let utc = NaiveDateTime::from_timestamp_opt(
                UTC_EPOCH + InstantU32::duration_since_epoch(now).to_secs() as i64,
                0,
            )
            .unwrap();
            show_time::spawn(utc).unwrap();
        }

        // Re-schedule the timer interrupt
        update_time::spawn_at(now + 1.secs()).unwrap();
    }

    /// Show the current time on the LCD.
    #[task(shared = [display], priority = 2)]
    fn show_time(mut c: show_time::Context, utc: NaiveDateTime) {
        // defmt::debug!("UTC time: {}:{}:{}", utc.hour(), utc.minute(), utc.second());

        // Update UI
        c.shared.display.lock(|display| {
            display.update_time(utc, TIMEZONE);
        });
    }

    #[task(local = [vibration], priority = 2)]
    fn notify(c: notify::Context) {
        c.local.vibration.pulse_once(Some(200));
    }
}<|MERGE_RESOLUTION|>--- conflicted
+++ resolved
@@ -1,7 +1,6 @@
 #![no_std]
 #![no_main]
 
-<<<<<<< HEAD
 mod backlight;
 mod battery;
 // mod bluetooth;
@@ -50,207 +49,9 @@
 #[embassy_executor::task(pool_size = 1)]
 async fn update_lcd(mut display: Display) {
     loop {
-=======
-mod peripherals;
-mod system;
-
-#[rtic::app(device = nrf52832_hal::pac, peripherals = true, dispatchers = [SWI0_EGU0, SWI1_EGU1, SWI2_EGU2, SWI3_EGU3, SWI4_EGU4, SWI5_EGU5])]
-mod app {
-    // Panic handler and debugging
-    #[cfg(not(test))]
-    use {defmt_rtt as _, panic_probe as _};
-
-    /// Terminates the application and makes `probe-run` exit with exit-code = 0
-    #[cfg(debug_assertions)]
-    pub fn exit() -> ! {
-        loop {
-            cortex_m::asm::bkpt();
-        }
-    }
-
-    // Device
-    use debouncr::{debounce_2, Debouncer, Edge, Repeat2};
-    use hal::{
-        gpio::{Floating, Input, Level, Output, Pin, PullUp, PushPull},
-        pac,
-        prelude::InputPin,
-        saadc::{Resolution, Saadc, SaadcConfig},
-    };
-    use nrf52832_hal as hal;
-    use peripherals::touch::TouchController;
-    use rtic::Monotonic;
-    use rubble::link::{queue::SimpleQueue, MIN_PDU_BUF};
-    use rubble_nrf5x::{radio::PacketBuffer, timer::BleTimer};
-
-    // Crate
-    use crate::peripherals::{
-        backlight::Backlight,
-        battery::BatteryStatus,
-        display::Display,
-        touch::{TouchController, TouchGesture},
-        vibration::VibrationMotor,
-    };
-    use crate::system::{
-        bluetooth::Bluetooth, delay::Delay, i2c::I2CPeripheral, monotonics::MonoTimer,
-    };
-
-    // Others
-    use chrono::NaiveDateTime;
-    use fugit::{ExtU32, TimerInstantU32 as InstantU32};
-
-    // Include current UTC epoch at compile time
-    include!(concat!(env!("OUT_DIR"), "/utc.rs"));
-    const TIMEZONE: i32 = 2 * 3_600;
-
-    // PineTime has a 32 MHz HSE (HFXO) and a 32.768 kHz LSE (LFXO)
-    #[allow(dead_code)]
-    const HFXO_FREQ_HZ: u32 = 32_000_000u32;
-    #[allow(dead_code)]
-    const LFXO_FREQ_HZ: u32 = 32_768u32;
-
-    #[shared]
-    struct Shared {
-        bluetooth: Bluetooth,
-        display: Display,
-        #[lock_free]
-        draw_ui: bool,
-    }
-
-    #[local]
-    struct Local {
-        backlight: Backlight,
-        battery: BatteryStatus,
-        button: Pin<Input<Floating>>,
-        button_debouncer: Debouncer<u8, Repeat2>,
-        touch: TouchController<hal::Twim<pac::TWIM1>, Pin<Input<PullUp>>, Pin<Output<PushPull>>>,
-        vibration: VibrationMotor,
-    }
-
-    #[monotonic(binds = TIMER0, default = true)]
-    type Mono = MonoTimer<hal::pac::TIMER0>;
-
-    #[init(
-        local = [
-            // BLE
-            ble_tx_buf: PacketBuffer = [0; MIN_PDU_BUF],
-            ble_rx_buf: PacketBuffer = [0; MIN_PDU_BUF],
-            tx_queue: SimpleQueue = SimpleQueue::new(),
-            rx_queue: SimpleQueue = SimpleQueue::new()
-        ]
-    )]
-    fn init(c: init::Context) -> (Shared, Local, init::Monotonics) {
-        // Destructure device peripherals
-        let pac::Peripherals {
-            CLOCK,
-            FICR,
-            P0,
-            RADIO,
-            SAADC,
-            SPIM0,
-            TIMER0,
-            TIMER1,
-            TWIM1,
-            ..
-        } = c.device;
-
-        // Initialize Clocks
-        // On reset, the high frequency clock is already used, but we also need to
-        // switch to the external HF oscillator. This is needed for Bluetooth to work.
-        let _clocks = hal::clocks::Clocks::new(CLOCK).enable_ext_hfosc();
-
-        // Initialize Delay
-        let mut delay = Delay::new(HFXO_FREQ_HZ);
-
-        // Initialize monotonic timer on TIMER0 (for RTIC)
-        let mono = MonoTimer::new(TIMER0);
-
-        // Initialize BLE timer on TIMER1
-        let ble_timer = BleTimer::init(TIMER1);
-
-        // Initialize GPIO peripheral
-        let gpio = hal::gpio::p0::Parts::new(P0);
-
-        // Initialize SAADC
-        let mut saadc_config = SaadcConfig::default();
-        // Set resolution to 12bit, necessary for correct battery status calculation
-        saadc_config.resolution = Resolution::_12BIT;
-        let saadc = Saadc::new(SAADC, saadc_config);
-
-        // Initialize Backlight
-        let mut backlight = Backlight::init(
-            gpio.p0_14.into_push_pull_output(Level::High).degrade(),
-            gpio.p0_22.into_push_pull_output(Level::High).degrade(),
-            gpio.p0_23.into_push_pull_output(Level::High).degrade(),
-            0,
-        );
-
-        // Initalize Battery
-        let battery = BatteryStatus::init(
-            gpio.p0_12.into_floating_input().degrade(),
-            gpio.p0_31.into_floating_input(),
-            saadc,
-        )
-        .unwrap();
-
-        // Initialize Button
-        let _ = gpio.p0_15.into_push_pull_output(Level::High);
-        let button = gpio.p0_13.into_floating_input().degrade();
-
-        // Initialize vibration motor
-        let vibration = VibrationMotor::init(
-            gpio.p0_16.into_push_pull_output(Level::High).degrade(),
-            &mut delay,
-        );
-
-        // Initialize Bluetooth
-        let bluetooth = Bluetooth::init(
-            ble_timer,
-            RADIO,
-            &FICR,
-            c.local.ble_tx_buf,
-            c.local.ble_rx_buf,
-            c.local.tx_queue,
-            c.local.rx_queue,
-        );
-
-        // Initialize I2C
-        let i2c_pins = hal::twim::Pins {
-            scl: gpio.p0_07.into_floating_input().degrade(),
-            sda: gpio.p0_06.into_floating_input().degrade(),
-        };
-
-        let i2c = hal::Twim::new(TWIM1, i2c_pins, hal::twim::Frequency::K400);
-
-        // Initialize SPI
-        let spi_pins = hal::spim::Pins {
-            sck: Some(gpio.p0_02.into_push_pull_output(Level::Low).degrade()),
-            miso: Some(gpio.p0_04.into_floating_input().degrade()),
-            mosi: Some(gpio.p0_03.into_push_pull_output(Level::Low).degrade()),
-        };
-
-        let spi = hal::Spim::new(
-            SPIM0,
-            spi_pins,
-            // Use SPI at 8MHz (the fastest clock available on the nRF52832),
-            // otherwise refreshing will be super slow.
-            hal::spim::Frequency::M8,
-            // SPI must be used in mode 3. Mode 0 (the default) won't work.
-            hal::spim::MODE_3,
-            0,
-        );
-
-        // Initialize LCD
-        let display = Display::init(
-            spi,
-            gpio.p0_25.into_push_pull_output(Level::Low).degrade(),
-            gpio.p0_18.into_push_pull_output(Level::Low).degrade(),
-            gpio.p0_26.into_push_pull_output(Level::Low).degrade(),
-            &mut delay,
-        );
-        #[cfg(debug_assertions)]
->>>>>>> fba4843b
         {
-            backlight.set(2).unwrap();
+            let ui = UI.lock().await;
+            display.update(ui.time, ui.battery, ui.charging);
         }
 
         // Initialize touch controller
@@ -318,7 +119,19 @@
             queued_work = ble.handle_timer_interrupt();
         });
 
-<<<<<<< HEAD
+        if queued_work {
+            // If there's any lower-priority work to be done, ensure that happens.
+            // If we fail to spawn the task, it's already scheduled.
+            ble_worker::spawn().ok();
+        }
+    }
+}
+
+#[embassy_executor::task(pool_size = 1)]
+async fn button_pressed() {
+    INCREASE_BRIGHTNESS.signal(true);
+}
+
 #[embassy_executor::task(pool_size = 1)]
 async fn poll_button(pin: Input<'static, AnyPin>) {
     loop {
@@ -328,68 +141,12 @@
             unwrap!(Spawner::for_current_executor()
                 .await
                 .spawn(button_pressed()));
-=======
-        if queued_work {
-            // If there's any lower-priority work to be done, ensure that happens.
-            // If we fail to spawn the task, it's already scheduled.
-            ble_worker::spawn().ok();
->>>>>>> fba4843b
-        }
-    }
-
-    /// Lower-priority task spawned from RADIO and TIMER1 interrupts.
-    #[task(shared = [bluetooth], priority = 2)]
-    fn ble_worker(mut c: ble_worker::Context) {
-        // Fully drain the packet queue
-        c.shared.bluetooth.lock(|ble| {
-            ble.drain_packets();
-        });
-    }
-
-    /// Polls the button state every 10ms
-    #[task(local = [button, button_debouncer], priority = 3)]
-    fn poll_button(c: poll_button::Context) {
-        let pressed = c.local.button.is_high().unwrap();
-        let edge = c.local.button_debouncer.update(pressed);
-
-        if edge == Some(Edge::Rising) {
-            defmt::info!("Button pressed");
-            button_pressed::spawn().unwrap();
-        }
-
-        // Re-schedule the timer interrupt in 10ms
-        poll_button::spawn_after(10.millis()).unwrap();
-    }
-
-    /// Called when button is pressed without bouncing for 20 (5 * 2) ms.
-    #[task(priority = 2)]
-    fn button_pressed(_c: button_pressed::Context) {
-        update_backlight::spawn().unwrap();
-    }
-
-    /// Update backlight upon button pressed
-    #[task(local = [backlight], priority = 2)]
-    fn update_backlight(c: update_backlight::Context) {
-        let bl = c.local.backlight;
-        match bl.get_brightness() {
-            0 => {
-                bl.brighter().unwrap();
-                enable_ui::spawn(true).unwrap();
-            }
-            1..=6 => bl.brighter().unwrap(),
-            _ => {
-                bl.off();
-                enable_ui::spawn(false).unwrap();
-            }
-        };
-    }
-
-    /// Polls the touch interrupt pin every 2ms
-    #[task(local = [touch], priority = 3)]
-    fn poll_touch(c: poll_touch::Context) {
-        if let Some(gesture) = c.local.touch.try_event_detected() {
-            touch_event_detected::spawn(gesture).unwrap();
-        }
+        }
+
+        // pin.wait_for_rising_edge().await;
+        // defmt::info!("Button pressed!");
+        // pin.wait_for_falling_edge().await;
+        // defmt::info!("Button released!");
 
         // Re-schedule the timer interrupt in 2ms
         poll_touch::spawn_after(2.millis()).unwrap();
@@ -484,8 +241,10 @@
         });
     }
 
-    #[task(local = [vibration], priority = 2)]
-    fn notify(c: notify::Context) {
-        c.local.vibration.pulse_once(Some(200));
-    }
+    defmt::info!("Initialization finished");
+
+    unwrap!(_spawner.spawn(poll_button(button)));
+    unwrap!(_spawner.spawn(update_battery_status(battery)));
+    unwrap!(_spawner.spawn(update_brightness(backlight)));
+    unwrap!(_spawner.spawn(update_lcd(display)));
 }